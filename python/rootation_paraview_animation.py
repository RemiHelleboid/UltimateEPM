--- conflicted
+++ resolved
@@ -246,11 +246,7 @@
 
 
     # save animation
-<<<<<<< HEAD
-    SaveAnimation(out_file, renderView1, ImageResolution=[3840, 2160],
-=======
-    SaveAnimation(out_file, renderView1, ImageResolution=[1000, 1000],
->>>>>>> ffff1b2e
+    SaveAnimation(out_file, renderView1, ImageResolution=[1920, 1080],
                 #   FontScaling='Do not scale fonts',
                   FrameRate=30,
                   FrameWindow=[0, nb_frames-1])
