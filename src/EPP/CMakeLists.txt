set(HEADER_FILES_LIBEPP
<<<<<<< HEAD
    SymmetryPoints.h
    bz_meshfile.hpp
    NonLocalParameters.hpp
    Options.h
    Material.h
    bessel_func.hpp
    Hamiltonian.h
    Vector3D.h
    Vector3D.inl
    BandStructure.h
    Pseudopotential.h)

set(SOURCE_FILES_LIBEPP
    Material.cpp
    SymmetryPoints.cpp
    Options.cpp
    Hamiltonian.cpp
    BandStructure.cpp
    Pseudopotential.cpp
    bz_meshfile.cpp)
=======
  SymmetryPoints.h
  bz_meshfile.hpp
  NonLocalParameters.hpp
  Options.h
  Material.h
  Hamiltonian.h
  Vector3D.h
  Vector3D.inl
  BandStructure.h
  Pseudopotential.h)

set(SOURCE_FILES_LIBEPP Material.cpp SymmetryPoints.cpp Options.cpp
  Hamiltonian.cpp BandStructure.cpp Pseudopotential.cpp
  bz_meshfile.cpp)
>>>>>>> 5e1465d8

add_library(libepp STATIC ${SOURCE_FILES_LIBEPP} ${HEADER_FILES_LIBEPP})

target_include_directories(libepp PUBLIC ${CMAKE_CURRENT_SOURCE_DIR})

# Link with reuired libraries
target_link_libraries(libepp PUBLIC Eigen3::Eigen yaml-cpp)
target_include_directories(libepp PUBLIC ${GMSH_INC})
target_link_libraries(libepp PUBLIC ${GMSH_LIB})

if(USE_OPENMP_ACCELERATION)
  target_link_libraries(libepp PUBLIC OpenMP::OpenMP_CXX)
endif(USE_OPENMP_ACCELERATION)

# All users of this library will need at least C++20
target_compile_features(libepp PRIVATE cxx_std_20)<|MERGE_RESOLUTION|>--- conflicted
+++ resolved
@@ -1,41 +1,24 @@
 set(HEADER_FILES_LIBEPP
-<<<<<<< HEAD
-    SymmetryPoints.h
-    bz_meshfile.hpp
-    NonLocalParameters.hpp
-    Options.h
-    Material.h
-    bessel_func.hpp
-    Hamiltonian.h
-    Vector3D.h
-    Vector3D.inl
-    BandStructure.h
-    Pseudopotential.h)
-
-set(SOURCE_FILES_LIBEPP
-    Material.cpp
-    SymmetryPoints.cpp
-    Options.cpp
-    Hamiltonian.cpp
-    BandStructure.cpp
-    Pseudopotential.cpp
-    bz_meshfile.cpp)
-=======
   SymmetryPoints.h
   bz_meshfile.hpp
   NonLocalParameters.hpp
   Options.h
   Material.h
+  bessel_func.hpp
   Hamiltonian.h
   Vector3D.h
   Vector3D.inl
   BandStructure.h
   Pseudopotential.h)
 
-set(SOURCE_FILES_LIBEPP Material.cpp SymmetryPoints.cpp Options.cpp
-  Hamiltonian.cpp BandStructure.cpp Pseudopotential.cpp
+set(SOURCE_FILES_LIBEPP
+  Material.cpp
+  SymmetryPoints.cpp
+  Options.cpp
+  Hamiltonian.cpp
+  BandStructure.cpp
+  Pseudopotential.cpp
   bz_meshfile.cpp)
->>>>>>> 5e1465d8
 
 add_library(libepp STATIC ${SOURCE_FILES_LIBEPP} ${HEADER_FILES_LIBEPP})
 
