--- conflicted
+++ resolved
@@ -148,15 +148,10 @@
 
     constexpr double const_two = 2.0;
     const double     Gtau      = const_two * M_PI * tau * G_diff;
-<<<<<<< HEAD
     // std::cout << "Vsym: " << V_symmetric << std::endl;
     // std::cout << "Vanti: " << V_antisymmetric << std::endl;
 
     return std::complex<double>(cos(Gtau) * V_symmetric, sin(Gtau) * V_antisymmetric);
-=======
-
-    return std::complex<double>(cos(Gtau) * V_symetric, sin(Gtau) * V_antisymetric);
->>>>>>> 5e1465d8
 }
 
 void Materials::print_materials_list() const {
