--- conflicted
+++ resolved
@@ -19,21 +19,6 @@
 }
 
 void Hamiltonian::SetMatrix(const Vector3D<double>& k, bool add_non_local_correction) {
-<<<<<<< HEAD
-    const unsigned int basisSize = static_cast<unsigned int>(m_basisVectors.size());
-    constexpr double   one_eight = 1.0 / 8.0;
-    const Vector3D     tau{one_eight, one_eight, one_eight};
-    for (unsigned int i = 0; i < basisSize; ++i) {
-        for (unsigned int j = 0; j < i; ++j) {
-            // only the lower triangular of matrix is set because the diagonalization method only needs that
-            matrix(i, j) = m_material.m_pseudopotential.GetValue(m_basisVectors[i] - m_basisVectors[j]);
-            if (add_non_local_correction) {
-                std::complex<double> nl_correction =
-                    m_material.compute_pseudopotential_non_local_correction(k + m_basisVectors[i], k + m_basisVectors[j], tau);
-                // std::cout << "nl_correction = " << nl_correction << std::endl;
-                matrix(i, j) += nl_correction;
-            }
-=======
     const unsigned int basisSize       = static_cast<unsigned int>(m_basisVectors.size());
     const double       latticeConstant = m_material.get_lattice_constant_meter();
     constexpr double   one_eight       = 1.0 / 8.0;
@@ -41,32 +26,30 @@
     double             factor = 2 * M_PI / latticeConstant;
     for (unsigned int i = 0; i < basisSize; ++i) {
         for (unsigned int j = 0; j < i; ++j) {
-            // only the lower triangular of matrix is set because the diagonalization method only needs that.
             matrix(i, j) = 1.0 * m_material.m_pseudopotential.GetValue(m_basisVectors[i] - m_basisVectors[j], tau, latticeConstant);
->>>>>>> 5e1465d8
+            // Non local correction
+            if (add_non_local_correction) {
+                std::complex<double> nl_correction =
+                    m_material.compute_pseudopotential_non_local_correction(k + m_basisVectors[i], k + m_basisVectors[j], tau);
+                matrix(i, j) += nl_correction;
+            }
         }
     }
+
     for (unsigned int i = 0; i < basisSize; ++i) {
         // diagonal elements
-<<<<<<< HEAD
-        // this is actually with 2 * M_PI, but I optimized it with the /2. from the kinetic energy term
-        const Vector3D<double> KG        = M_PI / m_material.m_lattice_constant * (k + m_basisVectors[i]);
-        constexpr double       const_two = 2.0;
-        matrix(i, i) = std::complex<double>(const_two * KG * KG);  // 2* comes from the above optimization, instead of a /2
+        const double factor      = 2 * M_PI / latticeConstant;
+        const double diag_factor = pow(Constants::h_bar, 2) / (2.0 * Constants::m0 * Constants::q);
+        const double KG2         = diag_factor * factor * factor * (k + m_basisVectors[i]) * (k + m_basisVectors[i]);
+        matrix(i, i)             = std::complex<double>(KG2);
+        // Non local correction
         if (add_non_local_correction) {
             std::complex<double> nl_correction =
                 m_material.compute_pseudopotential_non_local_correction(k + m_basisVectors[i], k + m_basisVectors[i], tau);
             std::cout << "nl_correction diag = " << k + m_basisVectors[i] << "   ->   " << nl_correction << std::endl;
             matrix(i, i) += nl_correction;
         }
-=======
-        const double factor      = 2 * M_PI / latticeConstant;
-        const double diag_factor = pow(Constants::h_bar, 2) / (2.0 * Constants::m0 * Constants::q);
-        const double KG2         = diag_factor * factor * factor * (k + m_basisVectors[i]) * (k + m_basisVectors[i]);
-        matrix(i, i)             = std::complex<double>(KG2);
->>>>>>> 5e1465d8
     }
-    std::cout << "Hamiltonian matrix set" << std::endl;
 }
 
 void Hamiltonian::Diagonalize() {
