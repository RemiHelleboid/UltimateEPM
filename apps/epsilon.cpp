--- conflicted
+++ resolved
@@ -174,18 +174,11 @@
     bool use_irreducible_wedge = (bz_sampling == 48) ? true : false;
 
     EmpiricalPseudopotential::Materials materials;
-<<<<<<< HEAD
-    std::string                         file_material_parameters = std::string(CMAKE_SOURCE_DIR) + "/parameter_files/materials-local.yaml";
-    if (nonlocal_epm) {
-        file_material_parameters = std::string(CMAKE_SOURCE_DIR) + "/parameter_files/materials.yaml";
-    }
-=======
     std::string                   file_material_parameters = std::string(CMAKE_SOURCE_DIR) + "/parameter_files/materials-local.yaml";
     if (nonlocal_epm) {
         file_material_parameters = std::string(CMAKE_SOURCE_DIR) + "/parameter_files/materials.yaml";
     }
     std::cout << "Loading material parameters from " << file_material_parameters << std::endl;
->>>>>>> bb37961f
 
     materials.load_material_parameters(file_material_parameters);
     EmpiricalPseudopotential::Material      current_material = materials.materials.at("Si");
