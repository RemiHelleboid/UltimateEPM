--- conflicted
+++ resolved
@@ -206,7 +206,6 @@
 
     std::size_t                   nb_qpoints;
     std::vector<Vector3D<double>> list_q;
-<<<<<<< HEAD
     if (config["file-list-q"]) {
         std::string file_list_q = config["file-list-q"].as<std::string>();
         std::cout << "File list q: " << file_list_q << std::endl;
@@ -222,17 +221,6 @@
             qx += step_q;
             q = get_q(qx, crystal_dir);
         }
-=======
-    double                        min_q      = 1.0e-12;
-    double                        max_q_norm = 5.0;
-    double                        step_q     = 0.01;
-    double                        qx         = min_q;
-    Vector3D<double>              q          = get_q(qx, crystal_dir);
-    while (q.Length() <= max_q_norm + step_q) {
-        list_q.push_back(q);
-        qx += step_q;
-        q = get_q(qx, crystal_dir);
->>>>>>> 3e7bb409
     }
     nb_qpoints = list_q.size();
     if (process_rank == 0) {
